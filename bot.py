--- conflicted
+++ resolved
@@ -499,8 +499,7 @@
 def parse_task_input(text: str, chat_tz: str):
     tzinfo = pytz.timezone(chat_tz)
     now_local = datetime.now(tzinfo)
-
-<<<<<<< HEAD
+    
     def normalize_units(txt: str) -> str:
         def repl_hours(m: re.Match) -> str:
             before = m.string[: m.start()].lower()
@@ -533,19 +532,7 @@
         return txt
 
     text = normalize_units(text)
-=======
-    def repl_h(m: re.Match) -> str:
-        start = m.start()
-        before = text[:start].lower()
-        if before.endswith("in ") or before.endswith("через "):
-            return m.group(0)
-        hh = int(m.group(1))
-        mn = int(m.group(2)) if m.group(2) else 0
-        return f"{hh}:{mn:02d}"
-
-    text = re.sub(r"\b(\d{1,2})h(\d{2})?\b", repl_h, text, flags=re.IGNORECASE)
->>>>>>> 4b0e63fd
-
+    
     m1 = re.search(r"\b(\d{1,2})[./](\d{1,2})(?:[./](\d{2,4}))?\s+(\d{1,2}):(\d{2})\b", text)
     m2 = re.search(r"\b(\d{1,2}):(\d{2})\s+(\d{1,2})[./](\d{1,2})(?:[./](\d{2,4}))?\b", text)
     match_used = None
