import unittest
from datetime import datetime, timedelta
import pytz

from bot import parse_task_input

class TestStrictDateParse(unittest.TestCase):
    def test_auto_bump_year_for_past_dates(self):
        now_utc = datetime.now(pytz.utc)
        past_date = (now_utc - timedelta(days=1)).strftime('%d.%m')
        due_utc, _, _ = parse_task_input(past_date, 'UTC')
        self.assertGreater(due_utc, datetime.now(pytz.utc))

    def test_time_only_moves_to_next_day(self):
        now_utc = datetime.now(pytz.utc)
        past = now_utc - timedelta(hours=1)
        past_time = past.strftime('%H:%M')
        due_utc, _, _ = parse_task_input(past_time, 'UTC')
        expected = (past + timedelta(days=1)).replace(second=0, microsecond=0)
        self.assertEqual(due_utc, expected)

    def test_h_time_format(self):
        now_utc = datetime.now(pytz.utc)
        due_utc, _, _ = parse_task_input('14h', 'UTC')
        expected = now_utc.replace(hour=14, minute=0, second=0, microsecond=0)
        if expected <= now_utc:
            expected += timedelta(days=1)
        self.assertEqual(due_utc, expected)
<<<<<<< HEAD
    def test_cyrillic_hour_format(self):
        now_utc = datetime.now(pytz.utc)
        due_utc, _, _ = parse_task_input('14ч', 'UTC')
        expected = now_utc.replace(hour=14, minute=0, second=0, microsecond=0)
        if expected <= now_utc:
            expected += timedelta(days=1)
        self.assertEqual(due_utc, expected)

    def test_hour_minute_combo(self):
        now_utc = datetime.now(pytz.utc)
        for txt in ['14h30min', '14ч30мин']:
            due_utc, _, _ = parse_task_input(txt, 'UTC')
            expected = now_utc.replace(hour=14, minute=30, second=0, microsecond=0)
            if expected <= now_utc:
                expected += timedelta(days=1)
            self.assertEqual(due_utc, expected)

    def test_minute_only_format(self):
        now_utc = datetime.now(pytz.utc)
        due_en, _, _ = parse_task_input('14min', 'UTC')
        expected = now_utc.replace(hour=0, minute=14, second=0, microsecond=0)
        if expected <= now_utc:
            expected += timedelta(days=1)
        self.assertEqual(due_en, expected)
        due_ru, _, _ = parse_task_input('14мин', 'UTC')
        self.assertEqual(due_en, due_ru)
=======

>>>>>>> 4b0e63fd
if __name__ == '__main__':
    unittest.main()<|MERGE_RESOLUTION|>--- conflicted
+++ resolved
@@ -26,7 +26,6 @@
         if expected <= now_utc:
             expected += timedelta(days=1)
         self.assertEqual(due_utc, expected)
-<<<<<<< HEAD
     def test_cyrillic_hour_format(self):
         now_utc = datetime.now(pytz.utc)
         due_utc, _, _ = parse_task_input('14ч', 'UTC')
@@ -53,8 +52,5 @@
         self.assertEqual(due_en, expected)
         due_ru, _, _ = parse_task_input('14мин', 'UTC')
         self.assertEqual(due_en, due_ru)
-=======
-
->>>>>>> 4b0e63fd
 if __name__ == '__main__':
     unittest.main()